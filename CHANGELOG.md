--- conflicted
+++ resolved
@@ -24,7 +24,6 @@
 ### Security
 - CORS origins specified. A user from outside can no longer access the API.
 
-<<<<<<< HEAD
 ## [0.2.2] - 2025-09-10
 
 This is a **preproduction alpha release**, not yet fit for production and operational environments.
@@ -98,8 +97,32 @@
 ### Security
 - CORS origins specified. A user from outside can no longer access the API.
 
-=======
->>>>>>> 66a05978
+## [0.3.0] - 2025-08-23
+### Added
+**Authentication**. This release protects the OS from use by third parties.
+- Set a password at the first start of the OS. (remember this! You can only change it with the API or from the back-end)
+- After setting, you must always login with your password before using the OS.
+
+This is a **preproduction alpha release**, not yet fit for production and operational environments.
+This release should only be used for:
+- testing
+- piloting
+- evaluation purposes
+
+Feedback and bug reports are highly appreciated to improve future versions.
+
+### Changed
+- Small modifications in the front end to allow for more intuitive user experience.
+- Moved general configuration options to top-right menu
+
+### Deprecated
+### Removed
+### Fixed
+- Several small bugs fixed.
+- unit test for the database migrations.
+### Security
+- CORS origins specified. A user from outside can no longer access the API.
+
 ## [0.2.0] - 2025-08-15
 ### Added
 **Less back-end, more front-end**. This release focuses on allowing a user to organize
