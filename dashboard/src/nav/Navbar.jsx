--- conflicted
+++ resolved
@@ -1,9 +1,5 @@
 import { useState } from 'react';
-<<<<<<< HEAD
 import {FaUser, FaCog, FaSync} from 'react-icons/fa'; // Import User, Cog and Restart icons
-=======
-import {FaUser, FaCog, FaRedo} from 'react-icons/fa'; // Import User, Cog and Restart icons
->>>>>>> 999ef3d4
 import { NavLink } from 'react-router-dom';
 import './Navbar.css'
 import orcLogo from '/orc_favicon.svg'
@@ -14,10 +10,7 @@
 const Navbar = ({requiresRestart, setRequiresRestart, setIsLoading}) => {
     const [isOpen, setIsOpen] = useState(false); // track if navbar is open / closed
     const [settingsOpen, setSettingsOpen] = useState(false); // track if settings menu is open
-<<<<<<< HEAD
-=======
-    const [requiresRestart, setRequiresRestart] = useState(false); // track if device needs restart
->>>>>>> 999ef3d4
+
     const handleToggle = (openState, setOpenState) => {
       setOpenState(!openState); // Toggles the `isOpen` state
     };
@@ -35,7 +28,7 @@
         setSettingsOpen(!settingsOpen);
     };
 
-<<<<<<< HEAD
+
     const handleRestartClick = () => {
       console.log("Restart button clicked");
       setIsLoading(true);
@@ -44,8 +37,6 @@
       api.post("/updates/shutdown")
     }
 
-=======
->>>>>>> 999ef3d4
     return (
         <>
             <nav className='navbar navbar-dark'>
@@ -55,7 +46,6 @@
                     </button>
                     <div className="navbar-right">
                         <MessageBox/>
-<<<<<<< HEAD
                         <FaSync
 
                           className={requiresRestart ? "pulsating-icon" : ""}
@@ -68,9 +58,6 @@
                           disabled={!requiresRestart}
                           onClick={handleRestartClick}
                         />
-=======
-                        {requiresRestart && <FaRedo style={{"color": "orange" }} title="Restart required"/>}
->>>>>>> 999ef3d4
                         <FaCog onClick={handleSettingsClick}/>
                         <FaUser onClick={handleUserButtonClick}/>
                     </div>
